package com.coxautodev.graphql.tools

import graphql.language.FieldDefinition
import graphql.language.ListType
import graphql.language.NonNullType
import graphql.language.ObjectTypeDefinition
import graphql.language.ObjectTypeExtensionDefinition
import graphql.language.Type
<<<<<<< HEAD
import graphql.schema.DataFetchingEnvironment
import kotlinx.coroutines.CoroutineScope
import kotlinx.coroutines.GlobalScope
=======
import java.lang.reflect.Method
>>>>>>> 0e4b8a96
import java.lang.reflect.ParameterizedType

/**
 * @author Andrew Potter
 */

internal typealias GraphQLRootResolver = GraphQLResolver<Void>

internal typealias JavaType = java.lang.reflect.Type
internal typealias GraphQLLangType = graphql.language.Type<*>

internal fun Type<*>.unwrap(): Type<*> = when (this) {
    is NonNullType -> this.type.unwrap()
    is ListType -> this.type.unwrap()
    else -> this
}

internal fun ObjectTypeDefinition.getExtendedFieldDefinitions(extensions: List<ObjectTypeExtensionDefinition>): List<FieldDefinition> {
    return this.fieldDefinitions + extensions.filter { it.name == this.name }.flatMap { it.fieldDefinitions }
}

internal fun JavaType.unwrap(): Class<out Any> =
        if (this is ParameterizedType) {
            this.rawType as Class<*>
        } else {
            this as Class<*>
        }

<<<<<<< HEAD
internal fun DataFetchingEnvironment.coroutineScope(): CoroutineScope {
    val context: Any? = this.getContext()
    return if (context is CoroutineScope) context else GlobalScope
}
=======
/**
 * Simple heuristic to check is a method is a trivial data fetcher.
 *
 * Requirements are:
 * prefixed with get
 * must have zero parameters
 */
internal fun isTrivialDataFetcher(method: Method): Boolean {
    return (method.parameterCount == 0
            && (
            method.name.startsWith("get")
                    || isBooleanGetter(method)))
}

private fun isBooleanGetter(method: Method) = (method.name.startsWith("is")
        && (method.returnType == java.lang.Boolean::class.java)
        || method.returnType == Boolean::class.java)
>>>>>>> 0e4b8a96
<|MERGE_RESOLUTION|>--- conflicted
+++ resolved
@@ -6,13 +6,10 @@
 import graphql.language.ObjectTypeDefinition
 import graphql.language.ObjectTypeExtensionDefinition
 import graphql.language.Type
-<<<<<<< HEAD
 import graphql.schema.DataFetchingEnvironment
 import kotlinx.coroutines.CoroutineScope
 import kotlinx.coroutines.GlobalScope
-=======
 import java.lang.reflect.Method
->>>>>>> 0e4b8a96
 import java.lang.reflect.ParameterizedType
 
 /**
@@ -41,12 +38,12 @@
             this as Class<*>
         }
 
-<<<<<<< HEAD
+
 internal fun DataFetchingEnvironment.coroutineScope(): CoroutineScope {
     val context: Any? = this.getContext()
     return if (context is CoroutineScope) context else GlobalScope
 }
-=======
+
 /**
  * Simple heuristic to check is a method is a trivial data fetcher.
  *
@@ -63,5 +60,4 @@
 
 private fun isBooleanGetter(method: Method) = (method.name.startsWith("is")
         && (method.returnType == java.lang.Boolean::class.java)
-        || method.returnType == Boolean::class.java)
->>>>>>> 0e4b8a96
+        || method.returnType == Boolean::class.java)