package com.coxautodev.graphql.tools

import com.google.common.primitives.Primitives
import org.apache.commons.lang3.reflect.TypeUtils
import sun.reflect.generics.reflectiveObjects.WildcardTypeImpl
import java.lang.reflect.ParameterizedType
import java.lang.reflect.TypeVariable

/**
 * @author Andrew Potter
 */
open internal class GenericType(protected val mostSpecificType: JavaType, protected val options: SchemaParserOptions) {

<<<<<<< HEAD
    fun isTypeAssignableFromRawClass(type: ParameterizedType, clazz: Class<*>) = clazz.isAssignableFrom(getRawClass(type.rawType))

    fun getRawClass() = getRawClass(mostSpecificType)

    fun getRawClass(type: JavaType) = TypeUtils.getRawType(type, mostSpecificType)!!
=======
    fun isTypeAssignableFromRawClass(type: ParameterizedType, clazz: Class<*>) =
        clazz.isAssignableFrom(getRawClass(type.rawType))

    fun getRawClass() = getRawClass(mostSpecificType)

    fun getRawClass(type: JavaType): Class<*> = TypeUtils.getRawType(type, mostSpecificType)
>>>>>>> 05e21a0c

    fun isAssignableFrom(type: JavaType) = TypeUtils.isAssignable(type, mostSpecificType)

    fun relativeToPotentialParent(declaringType: JavaType): RelativeTo {
        if(declaringType !is Class<*>) {
            return relativeToType(declaringType)
        }

        val type = getGenericSuperType(mostSpecificType, declaringType)
        if(type == null) {
            error("Unable to find generic type of class ${TypeUtils.toString(declaringType)} relative to ${TypeUtils.toString(mostSpecificType)}")
        } else {
            return relativeToType(type)
        }
    }
    fun relativeToType(declaringType: JavaType) = RelativeTo(declaringType, mostSpecificType, options)

    fun getGenericInterface(targetInterface: Class<*>) = getGenericInterface(mostSpecificType, targetInterface)

    private fun getGenericInterface(type: JavaType?, targetInterface: Class<*>): JavaType? {
        if(type == null) {
            return null
        }

        val raw = type as? Class<*> ?: getRawClass(type)

        if(raw == targetInterface) {
            return type
        }

        val possibleSubInterface = raw.genericInterfaces.find { genericInterface ->
            TypeUtils.isAssignable(genericInterface, targetInterface)
        } ?: raw.interfaces.find { iface ->
            TypeUtils.isAssignable(iface, targetInterface)
        } ?: getGenericInterface(raw.genericSuperclass, targetInterface) ?: return null

        return getGenericInterface(possibleSubInterface, targetInterface)
    }

    fun getGenericSuperType(targetSuperClass: Class<*>) = getGenericSuperType(mostSpecificType, targetSuperClass)

    private fun getGenericSuperType(type: JavaType?, targetSuperClass: Class<*>): JavaType? {
        if(type == null) {
            return null
        }

        val raw = type as? Class<*> ?: TypeUtils.getRawType(type, type)

        if(raw == targetSuperClass) {
            return type
        }

        return getGenericSuperType(raw.genericSuperclass, targetSuperClass)
    }

    class RelativeTo(private val declaringType: JavaType, mostSpecificType: JavaType, options: SchemaParserOptions): GenericType(mostSpecificType, options) {

        /**
         * Unwrap certain Java types to find the "real" class.
         */
        fun unwrapGenericType(type: JavaType): JavaType {
            return when(type) {
                is ParameterizedType -> {
                    val rawType = type.rawType
                    val genericType = options.genericWrappers.find { it.type == rawType } ?: return type

                    val typeArguments = type.actualTypeArguments
                    if(typeArguments.size <= genericType.index) {
                        throw IndexOutOfBoundsException("Generic type '${TypeUtils.toString(type)}' does not have a type argument at index ${genericType.index}!")
                    }

                    return unwrapGenericType(typeArguments[genericType.index])
                }
                is Class<*> -> if(type.isPrimitive) Primitives.wrap(type) else type
                is TypeVariable<*> -> {
                    if(declaringType !is ParameterizedType) {
                        error("Could not resolve type variable '${TypeUtils.toLongString(type)}' because declaring type is not parameterized: ${TypeUtils.toString(declaringType)}")
                    }

                    unwrapGenericType(TypeUtils.determineTypeArguments(getRawClass(mostSpecificType), declaringType)[type] ?: error("No type variable found for: ${TypeUtils.toLongString(type)}"))
                }
                is WildcardTypeImpl -> type.upperBounds.firstOrNull() ?: throw error("Unable to unwrap type, wildcard has no upper bound: $type")
                else -> error("Unable to unwrap type: $type")
            }
        }
    }
}<|MERGE_RESOLUTION|>--- conflicted
+++ resolved
@@ -11,20 +11,12 @@
  */
 open internal class GenericType(protected val mostSpecificType: JavaType, protected val options: SchemaParserOptions) {
 
-<<<<<<< HEAD
-    fun isTypeAssignableFromRawClass(type: ParameterizedType, clazz: Class<*>) = clazz.isAssignableFrom(getRawClass(type.rawType))
-
-    fun getRawClass() = getRawClass(mostSpecificType)
-
-    fun getRawClass(type: JavaType) = TypeUtils.getRawType(type, mostSpecificType)!!
-=======
     fun isTypeAssignableFromRawClass(type: ParameterizedType, clazz: Class<*>) =
         clazz.isAssignableFrom(getRawClass(type.rawType))
 
     fun getRawClass() = getRawClass(mostSpecificType)
 
     fun getRawClass(type: JavaType): Class<*> = TypeUtils.getRawType(type, mostSpecificType)
->>>>>>> 05e21a0c
 
     fun isAssignableFrom(type: JavaType) = TypeUtils.isAssignable(type, mostSpecificType)
 
