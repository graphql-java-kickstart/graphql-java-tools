--- conflicted
+++ resolved
@@ -91,15 +91,8 @@
         return correctParameterCount && appropriateFirstParameter
     }
 
-<<<<<<< HEAD
-    private fun findResolverProperty(field: FieldDefinition, search: Search): Field? {
-        return FieldUtils.getAllFields(search.type).find { it.name == field.name }
-    }
-=======
-
     private fun findResolverProperty(field: FieldDefinition, search: Search) =
         FieldUtils.getAllFields(search.type).find { it.name == field.name }
->>>>>>> 05e21a0c
 
     private fun getMissingFieldMessage(field: FieldDefinition, searches: List<Search>, scannedProperties: Boolean): String {
         val signatures = mutableListOf("")
@@ -112,11 +105,7 @@
         return "No method${if(scannedProperties) " or field" else ""} found with any of the following signatures (with or without ${DataFetchingEnvironment::class.java.name} as the last argument), in priority order:\n${signatures.joinToString("\n  ")}"
     }
 
-<<<<<<< HEAD
-=======
-
->>>>>>> 05e21a0c
-    private fun getMissingMethodSignatures(field: FieldDefinition, search: Search, isBoolean: Boolean, scannedProperties: Boolean): List<String> {
+   private fun getMissingMethodSignatures(field: FieldDefinition, search: Search, isBoolean: Boolean, scannedProperties: Boolean): List<String> {
         val baseType = search.type
         val signatures = mutableListOf<String>()
         val args = mutableListOf<String>()
