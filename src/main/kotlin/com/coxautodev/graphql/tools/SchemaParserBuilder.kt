package com.coxautodev.graphql.tools

import com.fasterxml.jackson.databind.ObjectMapper
import com.google.common.collect.BiMap
import com.google.common.collect.HashBiMap
import com.google.common.collect.Maps
import graphql.parser.Parser
import graphql.schema.DataFetchingEnvironment
import graphql.schema.GraphQLScalarType
import org.antlr.v4.runtime.RecognitionException
import org.antlr.v4.runtime.misc.ParseCancellationException
import org.reactivestreams.Publisher
import java.util.*
import java.util.concurrent.CompletableFuture
import java.util.concurrent.CompletionStage
import java.util.concurrent.Future
import kotlin.reflect.KClass

/**
 * @author Andrew Potter
 */
class SchemaParserBuilder constructor(private val dictionary: SchemaParserDictionary = SchemaParserDictionary()) {

    private val schemaString = StringBuilder()
    private val resolvers = mutableListOf<GraphQLResolver<*>>()
    private val scalars = mutableListOf<GraphQLScalarType>()
    private var options = SchemaParserOptions.defaultOptions()

    /**
     * Add GraphQL schema files from the classpath.
     */
    fun files(vararg files: String) = this.apply {
        files.forEach { this.file(it) }
    }

    /**
     * Add a GraphQL Schema file from the classpath.
     */
    fun file(filename: String) = this.apply {
        this.schemaString(java.io.BufferedReader(java.io.InputStreamReader(
            object : Any() {}.javaClass.classLoader.getResourceAsStream(filename) ?: throw java.io.FileNotFoundException("classpath:$filename")
        )).readText())
    }

    /**
     * Add a GraphQL schema string directly.
     */
    fun schemaString(string: String) = this.apply {
        schemaString.append("\n").append(string)
    }

    /**
     * Add GraphQLResolvers to the parser's dictionary.
     */
    fun resolvers(vararg resolvers: GraphQLResolver<*>) = this.apply {
        this.resolvers.addAll(resolvers)
    }

    /**
     * Add GraphQLResolvers to the parser's dictionary.
     */
    fun resolvers(resolvers: List<GraphQLResolver<*>>) = this.apply {
        this.resolvers.addAll(resolvers)
    }

    /**
     * Add scalars to the parser's dictionary.
     */
    fun scalars(vararg scalars: GraphQLScalarType) = this.apply {
        this.scalars.addAll(scalars)
    }

    /**
     * Add arbitrary classes to the parser's dictionary, overriding the generated type name.
     */
    fun dictionary(name: String, clazz: Class<*>) = this.apply {
        this.dictionary.add(name, clazz)
    }

    /**
     * Add arbitrary classes to the parser's dictionary, overriding the generated type name.
     */
    fun dictionary(name: String, clazz: KClass<*>) = this.apply {
        this.dictionary.add(name, clazz)
    }

    /**
     * Add arbitrary classes to the parser's dictionary, overriding the generated type name.
     */
    fun dictionary(dictionary: Map<String, Class<*>>) = this.apply {
        this.dictionary.add(dictionary)
    }

    /**
     * Add arbitrary classes to the parser's dictionary.
     */
    fun dictionary(clazz: Class<*>) = this.apply {
        this.dictionary.add(clazz)
    }

    /**
     * Add arbitrary classes to the parser's dictionary.
     */
    fun dictionary(clazz: KClass<*>) = this.apply {
        this.dictionary.add(clazz)
    }

    /**
     * Add arbitrary classes to the parser's dictionary.
     */
    fun dictionary(vararg dictionary: Class<*>) = this.apply {
        this.dictionary.add(*dictionary)
    }

    /**
     * Add arbitrary classes to the parser's dictionary.
     */
    fun dictionary(vararg dictionary: KClass<*>) = this.apply {
        this.dictionary.add(*dictionary)
    }

    /**
     * Add arbitrary classes to the parser's dictionary.
     */
    fun dictionary(dictionary: Collection<Class<*>>) = this.apply {
        this.dictionary.add(dictionary)
    }

    fun options(options: SchemaParserOptions) = this.apply {
        this.options = options
    }

    /**
     * Scan for classes with the supplied schema and dictionary.  Used for testing.
     */
    private fun scan(): ScannedSchemaObjects {
        val document = try {
            Parser().parseDocument(this.schemaString.toString())
        } catch (pce: ParseCancellationException) {
            val cause = pce.cause
            if(cause != null && cause is RecognitionException) {
                throw InvalidSchemaError(pce, cause)
            } else {
                throw pce
            }
        }

        val definitions = document.definitions
        val customScalars = scalars.associateBy { it.name }

        return SchemaClassScanner(dictionary.getDictionary(), definitions, resolvers, customScalars, options).scanForClasses()
    }

    /**
     * Build the parser with the supplied schema and dictionary.
     */
    fun build() = SchemaParser(scan())
}

class InvalidSchemaError(pce: ParseCancellationException, private val recognitionException: RecognitionException): RuntimeException(pce) {
    override val message: String?
        get() = "Invalid schema provided (${recognitionException.javaClass.name}) at: ${recognitionException.offendingToken}"
}

class SchemaParserDictionary {

    private val dictionary: BiMap<String, Class<*>> = HashBiMap.create()

    fun getDictionary(): BiMap<String, Class<*>> = Maps.unmodifiableBiMap(dictionary)

    /**
     * Add arbitrary classes to the parser's dictionary, overriding the generated type name.
     */
    fun add(name: String, clazz: Class<*>) = this.apply {
        this.dictionary.put(name, clazz)
    }

    /**
     * Add arbitrary classes to the parser's dictionary, overriding the generated type name.
     */
    fun add(name: String, clazz: KClass<*>) = this.apply {
        this.dictionary.put(name, clazz.java)
    }

    /**
     * Add arbitrary classes to the parser's dictionary, overriding the generated type name.
     */
    fun add(dictionary: Map<String, Class<*>>) = this.apply {
        this.dictionary.putAll(dictionary)
    }

    /**
     * Add arbitrary classes to the parser's dictionary.
     */
    fun add(clazz: Class<*>) = this.apply {
        this.add(clazz.simpleName, clazz)
    }

    /**
     * Add arbitrary classes to the parser's dictionary.
     */
    fun add(clazz: KClass<*>) = this.apply {
        this.add(clazz.java.simpleName, clazz)
    }

    /**
     * Add arbitrary classes to the parser's dictionary.
     */
    fun add(vararg dictionary: Class<*>) = this.apply {
        dictionary.forEach { this.add(it) }
    }

    /**
     * Add arbitrary classes to the parser's dictionary.
     */
    fun add(vararg dictionary: KClass<*>) = this.apply {
        dictionary.forEach { this.add(it) }
    }

    /**
     * Add arbitrary classes to the parser's dictionary.
     */
    fun add(dictionary: Collection<Class<*>>) = this.apply {
        dictionary.forEach { this.add(it) }
    }
}

data class SchemaParserOptions internal constructor(val contextClass: Class<*>?, val genericWrappers: List<GenericWrapper>, val allowUnimplementedResolvers: Boolean, val objectMapperConfigurer: ObjectMapperConfigurer, val proxyHandlers: List<ProxyHandler>) {
    companion object {
        @JvmStatic fun newOptions() = Builder()
        @JvmStatic fun defaultOptions() = Builder().build()
    }

    class Builder {
<<<<<<< HEAD
        private val genericWrappers: MutableList<GenericWrapper> = mutableListOf(
                GenericWrapper.withTransformer(Optional::class, 0, { o -> o.orElse(null) })
        )
=======
        private var contextClass: Class<*>? = null
        private val genericWrappers: MutableList<GenericWrapper> = mutableListOf()
>>>>>>> 0a5a59b5
        private var useDefaultGenericWrappers = true
        private var allowUnimplementedResolvers = false
        private var objectMapperConfigurer: ObjectMapperConfigurer = ObjectMapperConfigurer { _, _ ->  }
        private val proxyHandlers: MutableList<ProxyHandler> = mutableListOf(Spring4AopProxyHandler(), GuiceAopProxyHandler(), JavassistProxyHandler())

        fun contextClass(contextClass: Class<*>) = this.apply {
            this.contextClass = contextClass
        }

        fun contextClass(contextClass: KClass<*>) = this.apply {
            this.contextClass = contextClass.java
        }
        
        fun genericWrappers(genericWrappers: List<GenericWrapper>) = this.apply {
            this.genericWrappers.addAll(genericWrappers)
        }

        fun genericWrappers(vararg genericWrappers: GenericWrapper) = this.apply {
            this.genericWrappers.addAll(genericWrappers)
        }

        fun useDefaultGenericWrappers(useDefaultGenericWrappers: Boolean) = this.apply {
            this.useDefaultGenericWrappers = useDefaultGenericWrappers
        }

        fun allowUnimplementedResolvers(allowUnimplementedResolvers: Boolean) = this.apply {
            this.allowUnimplementedResolvers = allowUnimplementedResolvers
        }

        fun objectMapperConfigurer(objectMapperConfigurer: ObjectMapperConfigurer) = this.apply {
            this.objectMapperConfigurer = objectMapperConfigurer
        }

        fun objectMapperConfigurer(objectMapperConfigurer: (ObjectMapper, ObjectMapperConfigurerContext) -> Unit) = this.apply {
            this.objectMapperConfigurer(ObjectMapperConfigurer(objectMapperConfigurer))
        }

        fun addProxyHandler(proxyHandler: ProxyHandler) = this.apply {
            this.proxyHandlers.add(proxyHandler)
        }

        fun build(): SchemaParserOptions {
            val wrappers = if(useDefaultGenericWrappers) {
                genericWrappers + listOf(
                    GenericWrapper(Future::class, 0),
                    GenericWrapper(CompletableFuture::class, 0),
                    GenericWrapper(CompletionStage::class, 0),
                    GenericWrapper(Publisher::class, 0)
                )
            } else {
                genericWrappers
            }

            return SchemaParserOptions(contextClass, wrappers, allowUnimplementedResolvers, objectMapperConfigurer, proxyHandlers)
        }
    }

    data class GenericWrapper(val type: Class<*>, val index: Int, val transformer: (Any, DataFetchingEnvironment) -> Any?) {
        
        constructor(type: Class<*>, index: Int): this(type, index, { x, _ -> x })
        constructor(type: KClass<*>, index: Int): this(type.java, index, { x, _ -> x })
        
        companion object {

            @Suppress("UNCHECKED_CAST")
            @JvmStatic fun <T> withTransformer(type: Class<T>, index: Int, transformer: (T, DataFetchingEnvironment) -> Any?): GenericWrapper where T: Any {
                return GenericWrapper(type, index, transformer as (Any, DataFetchingEnvironment) -> Any?)
            }
            
            fun <T> withTransformer(type: KClass<T>, index: Int, transformer: (T, DataFetchingEnvironment) -> Any?): GenericWrapper where T: Any {
                return withTransformer(type.java, index, transformer)
            }

            @JvmStatic fun <T> withTransformer(type: Class<T>, index: Int, transformer: (T) -> Any?): GenericWrapper where T: Any {
                return withTransformer(type, index, { x, _ -> transformer.invoke(x) })
            }

            fun <T> withTransformer(type: KClass<T>, index: Int, transformer: (T) -> Any?): GenericWrapper where T: Any {
                return withTransformer(type.java, index, transformer)
            }
            
        }
        
    }
}<|MERGE_RESOLUTION|>--- conflicted
+++ resolved
@@ -232,14 +232,10 @@
     }
 
     class Builder {
-<<<<<<< HEAD
+        private var contextClass: Class<*>? = null
         private val genericWrappers: MutableList<GenericWrapper> = mutableListOf(
                 GenericWrapper.withTransformer(Optional::class, 0, { o -> o.orElse(null) })
         )
-=======
-        private var contextClass: Class<*>? = null
-        private val genericWrappers: MutableList<GenericWrapper> = mutableListOf()
->>>>>>> 0a5a59b5
         private var useDefaultGenericWrappers = true
         private var allowUnimplementedResolvers = false
         private var objectMapperConfigurer: ObjectMapperConfigurer = ObjectMapperConfigurer { _, _ ->  }
