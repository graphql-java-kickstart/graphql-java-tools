package com.coxautodev.graphql.tools

<<<<<<< HEAD
import graphql.language.*
=======
import graphql.execution.DataFetcherResult
import graphql.language.ListType
import graphql.language.NonNullType
import graphql.language.ScalarTypeDefinition
import graphql.language.TypeDefinition
import graphql.language.TypeName
>>>>>>> 0a5a59b5
import graphql.schema.idl.ScalarInfo
import org.apache.commons.lang3.reflect.TypeUtils
import java.lang.reflect.ParameterizedType

/**
 * @author Andrew Potter
 */
internal class TypeClassMatcher(private val definitionsByName: Map<String, TypeDefinition<*>>) {

    companion object {
        fun isListType(realType: ParameterizedType, generic: GenericType) = generic.isTypeAssignableFromRawClass(realType, Iterable::class.java)
    }

    private fun error(potentialMatch: PotentialMatch, msg: String) = SchemaClassScannerError("Unable to match type definition (${potentialMatch.graphQLType}) with java type (${potentialMatch.javaType}): $msg")

    fun match(potentialMatch: PotentialMatch): Match {
        return if(potentialMatch.batched) {
            match(stripBatchedType(potentialMatch)) // stripBatchedType sets 'batched' to false
        } else {
            match(potentialMatch, potentialMatch.graphQLType, potentialMatch.javaType)
        }
    }

    private fun match(potentialMatch: PotentialMatch, graphQLType: GraphQLLangType, javaType: JavaType): Match {

<<<<<<< HEAD
        val realType = potentialMatch.generic.unwrapGenericType(javaType)
=======
        var realType = potentialMatch.generic.unwrapGenericType(javaType)

        if(realType is ParameterizedType && potentialMatch.generic.isTypeAssignableFromRawClass(realType, DataFetcherResult::class.java)) {
            if(potentialMatch.location != Location.RETURN_TYPE) {
                throw error(potentialMatch, "${DataFetcherResult::class.java.name} can only be used as a return type")
            }

            if(!root) {
                throw error(potentialMatch, "${DataFetcherResult::class.java.name} can only be used at the top level of a return type")
            }

            realType = potentialMatch.generic.unwrapGenericType(realType.actualTypeArguments.first())

            if(realType is ParameterizedType && potentialMatch.generic.isTypeAssignableFromRawClass(realType, DataFetcherResult::class.java)) {
                throw error(potentialMatch, "${DataFetcherResult::class.java.name} cannot be nested within itself")
            }
        }

        var optional = false

        // Handle jdk8 Optionals
        if(realType is ParameterizedType && potentialMatch.generic.isTypeAssignableFromRawClass(realType, Optional::class.java)) {
            optional = true

            if(potentialMatch.location == Location.RETURN_TYPE && !root) {
                throw error(potentialMatch, "${Optional::class.java.name} can only be used at the top level of a return type")
            }

            realType = potentialMatch.generic.unwrapGenericType(realType.actualTypeArguments.first())

            if(realType is ParameterizedType && potentialMatch.generic.isTypeAssignableFromRawClass(realType, Optional::class.java)) {
                throw error(potentialMatch, "${Optional::class.java.name} cannot be nested within itself")
            }
        }
>>>>>>> 0a5a59b5

        // Match graphql type to java type.
        return when(graphQLType) {
            is NonNullType -> {
                match(potentialMatch, graphQLType.type, realType)
            }

            is ListType -> {
                if(realType is ParameterizedType && isListType(realType, potentialMatch)) {
                    match(potentialMatch, graphQLType.type, realType.actualTypeArguments.first())
                } else {
                    throw error(potentialMatch, "Java class is not a List or generic type information was lost: $realType")
                }
            }

            is TypeName -> {
                val typeDefinition = ScalarInfo.STANDARD_SCALAR_DEFINITIONS[graphQLType.name] ?: definitionsByName[graphQLType.name] ?: throw error(potentialMatch, "No ${TypeDefinition::class.java.simpleName} for type name ${graphQLType.name}")
                if(typeDefinition is ScalarTypeDefinition) {
                    ScalarMatch(typeDefinition)
                } else {
                    ValidMatch(typeDefinition, requireRawClass(realType), potentialMatch.reference)
                }
            }

            is TypeDefinition<*> -> ValidMatch(graphQLType, requireRawClass(realType), potentialMatch.reference)
            else -> throw error(potentialMatch, "Unknown type: ${realType.javaClass.name}")
        }
    }

    private fun isListType(realType: ParameterizedType, potentialMatch: PotentialMatch) = isListType(realType, potentialMatch.generic)

    private fun requireRawClass(type: JavaType): Class<*> {
        if(type !is Class<*>) {
            throw RawClassRequiredForGraphQLMappingException("Type ${TypeUtils.toString(type)} cannot be mapped to a GraphQL type!  Since GraphQL-Java deals with erased types at runtime, only non-parameterized classes can represent a GraphQL type.  This allows for reverse-lookup by java class in interfaces and union types.")
        }

        return type
    }

    private fun stripBatchedType(potentialMatch: PotentialMatch): PotentialMatch {
        if (potentialMatch.location == Location.PARAMETER_TYPE) {
            return potentialMatch.copy(javaType = potentialMatch.javaType, batched = false)
        } else {
            val realType = potentialMatch.generic.unwrapGenericType(potentialMatch.javaType)
            if (realType is ParameterizedType && isListType(realType, potentialMatch)) {
                return potentialMatch.copy(javaType = realType.actualTypeArguments.first(), batched = false)
            } else {
                throw error(potentialMatch, "Method was marked as @Batched but ${potentialMatch.location.prettyName} was not a list!")
            }
        }
    }

    internal interface Match
    internal data class ScalarMatch(val type: ScalarTypeDefinition): Match
    internal data class ValidMatch(val type: TypeDefinition<*>, val clazz: Class<*>, val reference: SchemaClassScanner.Reference): Match
    internal enum class Location(val prettyName: String) {
        RETURN_TYPE("return type"),
        PARAMETER_TYPE("parameter"),
    }

    internal data class PotentialMatch(val graphQLType: GraphQLLangType, val javaType: JavaType, val generic: GenericType.RelativeTo, val reference: SchemaClassScanner.Reference, val location: Location, val batched: Boolean) {
        companion object {
            fun returnValue(graphQLType: GraphQLLangType, javaType: JavaType, generic: GenericType.RelativeTo, reference: SchemaClassScanner.Reference, batched: Boolean) =
                PotentialMatch(graphQLType, javaType, generic, reference, Location.RETURN_TYPE, batched)

            fun parameterType(graphQLType: GraphQLLangType, javaType: JavaType, generic: GenericType.RelativeTo, reference: SchemaClassScanner.Reference, batched: Boolean) =
                PotentialMatch(graphQLType, javaType, generic, reference, Location.PARAMETER_TYPE, batched)
        }
    }
    class RawClassRequiredForGraphQLMappingException(msg: String): RuntimeException(msg)
}<|MERGE_RESOLUTION|>--- conflicted
+++ resolved
@@ -1,15 +1,11 @@
 package com.coxautodev.graphql.tools
 
-<<<<<<< HEAD
-import graphql.language.*
-=======
 import graphql.execution.DataFetcherResult
 import graphql.language.ListType
 import graphql.language.NonNullType
 import graphql.language.ScalarTypeDefinition
 import graphql.language.TypeDefinition
 import graphql.language.TypeName
->>>>>>> 0a5a59b5
 import graphql.schema.idl.ScalarInfo
 import org.apache.commons.lang3.reflect.TypeUtils
 import java.lang.reflect.ParameterizedType
@@ -29,15 +25,12 @@
         return if(potentialMatch.batched) {
             match(stripBatchedType(potentialMatch)) // stripBatchedType sets 'batched' to false
         } else {
-            match(potentialMatch, potentialMatch.graphQLType, potentialMatch.javaType)
+            match(potentialMatch, potentialMatch.graphQLType, potentialMatch.javaType, true)
         }
     }
 
-    private fun match(potentialMatch: PotentialMatch, graphQLType: GraphQLLangType, javaType: JavaType): Match {
+    private fun match(potentialMatch: PotentialMatch, graphQLType: GraphQLLangType, javaType: JavaType, root: Boolean = false): Match {
 
-<<<<<<< HEAD
-        val realType = potentialMatch.generic.unwrapGenericType(javaType)
-=======
         var realType = potentialMatch.generic.unwrapGenericType(javaType)
 
         if(realType is ParameterizedType && potentialMatch.generic.isTypeAssignableFromRawClass(realType, DataFetcherResult::class.java)) {
@@ -55,24 +48,6 @@
                 throw error(potentialMatch, "${DataFetcherResult::class.java.name} cannot be nested within itself")
             }
         }
-
-        var optional = false
-
-        // Handle jdk8 Optionals
-        if(realType is ParameterizedType && potentialMatch.generic.isTypeAssignableFromRawClass(realType, Optional::class.java)) {
-            optional = true
-
-            if(potentialMatch.location == Location.RETURN_TYPE && !root) {
-                throw error(potentialMatch, "${Optional::class.java.name} can only be used at the top level of a return type")
-            }
-
-            realType = potentialMatch.generic.unwrapGenericType(realType.actualTypeArguments.first())
-
-            if(realType is ParameterizedType && potentialMatch.generic.isTypeAssignableFromRawClass(realType, Optional::class.java)) {
-                throw error(potentialMatch, "${Optional::class.java.name} cannot be nested within itself")
-            }
-        }
->>>>>>> 0a5a59b5
 
         // Match graphql type to java type.
         return when(graphQLType) {
