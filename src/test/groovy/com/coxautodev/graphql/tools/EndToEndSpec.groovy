--- conflicted
+++ resolved
@@ -2,12 +2,9 @@
 
 import graphql.ExecutionResult
 import graphql.GraphQL
-<<<<<<< HEAD
 import graphql.execution.batched.BatchedExecutionStrategy
-=======
 import org.reactivestreams.Publisher
 import org.reactivestreams.Subscriber
->>>>>>> 05e21a0c
 import spock.lang.Shared
 import spock.lang.Specification
 
@@ -347,34 +344,36 @@
             data.enumInputType == "TYPE_2"
     }
 
-<<<<<<< HEAD
+    def "generated schema works with custom scalars as input values"() {
+        when:
+            def data = Utils.assertNoGraphQlErrors(gql) {
+                '''
+                {
+                    customScalarMapInputType(customScalarMap: { test: "me" })
+                }
+                '''
+            }
+
+        then:
+            data.customScalarMapInputType == [
+                test: "me"
+            ]
+    }
+
     def "generated schema supports batched datafetchers"() {
-=======
-    def "generated schema works with custom scalars as input values"() {
->>>>>>> 05e21a0c
-        when:
-            def data = Utils.assertNoGraphQlErrors(gql) {
-                '''
-                {
-<<<<<<< HEAD
+        when:
+            def data = Utils.assertNoGraphQlErrors(gql) {
+                '''
+                {
                     batched1: batchedEcho(msg: "hello")
                     batched2: batchedEcho(msg: ", ")
                     batched3: batchedEcho(msg: "world")
                     batched4: batchedEcho(msg: "!")
-=======
-                    customScalarMapInputType(customScalarMap: { test: "me" })
->>>>>>> 05e21a0c
-                }
-                '''
-            }
-
-        then:
-<<<<<<< HEAD
+                }
+                '''
+            }
+
+        then:
             data.batched1 == "hello"
-=======
-            data.customScalarMapInputType == [
-                test: "me"
-            ]
->>>>>>> 05e21a0c
     }
 }