--- conflicted
+++ resolved
@@ -373,7 +373,6 @@
         noExceptionThrown()
     }
 
-<<<<<<< HEAD
     def "NonNull and nullable input arguments should resolve to GraphQLInputObjectType"() {
         when:
         GraphQLSchema schema = SchemaParser.newParser().schemaString('''\
@@ -411,7 +410,8 @@
         testNonNullableArgument.type.class == GraphQLNonNull
         (testNonNullableArgument.type as GraphQLNonNull).wrappedType.class == GraphQLInputObjectType
         testNullableArgument.type.class == GraphQLInputObjectType
-=======
+    }
+  
     def "allow circular relations in input objects"() {
         when:
         SchemaParser.newParser().schemaString('''\
@@ -454,7 +454,6 @@
 
         then:
         noExceptionThrown()
->>>>>>> 3abb3edd
     }
 
     enum EnumType {
