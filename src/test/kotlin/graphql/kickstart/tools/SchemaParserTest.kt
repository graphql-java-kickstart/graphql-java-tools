--- conflicted
+++ resolved
@@ -1,16 +1,13 @@
 package graphql.kickstart.tools
 
 import graphql.kickstart.tools.resolver.FieldResolverError
-<<<<<<< HEAD
+import graphql.schema.GraphQLInterfaceType
+import graphql.schema.GraphQLObjectType
 import graphql.schema.GraphQLArgument
 import graphql.schema.GraphQLInputObjectType
 import graphql.schema.GraphQLNonNull
 import graphql.schema.idl.SchemaDirectiveWiring
 import graphql.schema.idl.SchemaDirectiveWiringEnvironment
-=======
-import graphql.schema.GraphQLInterfaceType
-import graphql.schema.GraphQLObjectType
->>>>>>> 7c0e22f6
 import org.junit.Before
 import org.junit.Rule
 import org.junit.Test
@@ -413,7 +410,81 @@
     }
 
     @Test
-<<<<<<< HEAD
+    fun `interface implementing an interface should have non-empty interface list`() {
+        val schema = SchemaParser.newParser()
+            .schemaString(
+                """
+                interface Trait {
+                    id: ID!
+                }
+                interface MammalTrait implements Trait {
+                    id: ID!
+                }
+                type PoodleTrait implements Trait & MammalTrait {
+                    id: ID!
+                }
+
+                interface Animal {
+                    id: ID!
+                    traits: [Trait]
+                }
+                interface Dog implements Animal {
+                    id: ID!
+                    traits: [MammalTrait]
+                }
+                type Poodle implements Animal & Dog {
+                    id: ID!
+                    traits: [PoodleTrait]
+                }
+
+                type Query { test: [Poodle] }
+                """)
+            .resolvers(MultiLevelInterfaceResolver())
+            .build()
+            .makeExecutableSchema()
+        val traitInterface = schema.getType("Trait") as GraphQLInterfaceType
+        val animalInterface = schema.getType("Animal") as GraphQLInterfaceType
+        val mammalTraitInterface = schema.getType("MammalTrait") as GraphQLInterfaceType
+        val dogInterface = schema.getType("Dog") as GraphQLInterfaceType
+        val poodleObject = schema.getType("Poodle") as GraphQLObjectType
+        val poodleTraitObject = schema.getType("PoodleTrait") as GraphQLObjectType
+
+        assert(poodleObject.interfaces.containsAll(listOf(dogInterface, animalInterface)))
+        assert(poodleTraitObject.interfaces.containsAll(listOf(mammalTraitInterface, traitInterface)))
+        assert(dogInterface.interfaces.contains(animalInterface))
+        assert(mammalTraitInterface.interfaces.contains(traitInterface))
+        assert(traitInterface.definition.implements.isEmpty())
+        assert(animalInterface.definition.implements.isEmpty())
+    }
+
+    class MultiLevelInterfaceResolver : GraphQLQueryResolver {
+        fun test(): List<Poodle> = listOf()
+
+        interface Trait {
+            var id: String
+        }
+
+        interface MammalTrait : Trait {
+            override var id: String
+        }
+
+        interface PoodleTrait : MammalTrait {
+            override var id: String
+        }
+
+        abstract class Animal<T : Trait> {
+            var id: String? = null
+            abstract var traits: List<T>
+        }
+
+        abstract class Dog<T : MammalTrait> : Animal<T>() {
+            abstract override var traits: List<T>
+        }
+
+        class Poodle(override var traits: List<PoodleTrait>) : Dog<PoodleTrait>()
+    }
+
+    @Test
     fun `NonNull and nullable input arguments should resolve to GraphQLInputObjectType`() {
         val schema = SchemaParser.newParser()
             .schemaString(
@@ -452,80 +523,6 @@
         assert(testNonNullableArgument.type is GraphQLNonNull)
         assert((testNonNullableArgument.type as GraphQLNonNull).wrappedType is GraphQLInputObjectType)
         assert(testNullableArgument.type is GraphQLInputObjectType)
-=======
-    fun `interface implementing an interface should have non-empty interface list`() {
-        val schema = SchemaParser.newParser()
-            .schemaString(
-                """
-                interface Trait {
-                    id: ID!
-                }
-                interface MammalTrait implements Trait {
-                    id: ID!
-                }
-                type PoodleTrait implements Trait & MammalTrait {
-                    id: ID!
-                }
-
-                interface Animal {
-                    id: ID!
-                    traits: [Trait]
-                }
-                interface Dog implements Animal {
-                    id: ID!
-                    traits: [MammalTrait]
-                }
-                type Poodle implements Animal & Dog {
-                    id: ID!
-                    traits: [PoodleTrait]
-                }
-
-                type Query { test: [Poodle] }
-                """)
-            .resolvers(MultiLevelInterfaceResolver())
-            .build()
-            .makeExecutableSchema()
-        val traitInterface = schema.getType("Trait") as GraphQLInterfaceType
-        val animalInterface = schema.getType("Animal") as GraphQLInterfaceType
-        val mammalTraitInterface = schema.getType("MammalTrait") as GraphQLInterfaceType
-        val dogInterface = schema.getType("Dog") as GraphQLInterfaceType
-        val poodleObject = schema.getType("Poodle") as GraphQLObjectType
-        val poodleTraitObject = schema.getType("PoodleTrait") as GraphQLObjectType
-
-        assert(poodleObject.interfaces.containsAll(listOf(dogInterface, animalInterface)))
-        assert(poodleTraitObject.interfaces.containsAll(listOf(mammalTraitInterface, traitInterface)))
-        assert(dogInterface.interfaces.contains(animalInterface))
-        assert(mammalTraitInterface.interfaces.contains(traitInterface))
-        assert(traitInterface.definition.implements.isEmpty())
-        assert(animalInterface.definition.implements.isEmpty())
-    }
-
-    class MultiLevelInterfaceResolver : GraphQLQueryResolver {
-        fun test(): List<Poodle> = listOf()
-
-        interface Trait {
-            var id: String
-        }
-
-        interface MammalTrait : Trait {
-            override var id: String
-        }
-
-        interface PoodleTrait : MammalTrait {
-            override var id: String
-        }
-
-        abstract class Animal<T : Trait> {
-            var id: String? = null
-            abstract var traits: List<T>
-        }
-
-        abstract class Dog<T : MammalTrait> : Animal<T>() {
-            abstract override var traits: List<T>
-        }
-
-        class Poodle(override var traits: List<PoodleTrait>) : Dog<PoodleTrait>()
->>>>>>> 7c0e22f6
     }
 
     enum class EnumType {
